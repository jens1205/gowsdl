--- conflicted
+++ resolved
@@ -89,12 +89,8 @@
 	{{$parentName := .ParentName}}
 	{{range .Elements}}
 		{{if ne .Ref ""}}
-<<<<<<< HEAD
 	        {{ $prefix := getNSPrefix .Ref }}
-			{{removeNS .Ref | replaceReservedWords  | makePublic}} {{if eq .MaxOccurs "unbounded"}}[]{{end}}{{toGoType .Ref .Nillable }} ` + "`" + `xml:"{{getNSFromMap $prefix}} {{.Ref | removeNS}},omitempty" json:"{{.Ref | removeNS}},omitempty"` + "`" + `
-=======
-			{{removeNS .Ref | replaceReservedWords  | makePublic}} {{if eq .MaxOccurs "unbounded"}}[]{{end}}{{toGoType .Ref .Nillable .MinOccurs }} ` + "`" + `xml:"{{.Ref | removeNS}},omitempty" json:"{{.Ref | removeNS}},omitempty"` + "`" + `
->>>>>>> 55e3ae6a
+			{{removeNS .Ref | replaceReservedWords  | makePublic}} {{if eq .MaxOccurs "unbounded"}}[]{{end}}{{toGoType .Ref .Nillable .MinOccurs }} ` + "`" + `xml:"{{getNSFromMap $prefix}} {{.Ref | removeNS}},omitempty" json:"{{.Ref | removeNS}},omitempty"` + "`" + `
 		{{else}}
 		{{if not .Type}}
 			{{if .SimpleType}}
@@ -107,7 +103,7 @@
 			{{end}}
 	        {{if .ComplexType}}
 				{{if .Doc}} {{.Doc | comment}} {{end}}
-	            {{replaceReservedWords .Name | makePublic}} {{if eq .MaxOccurs "unbounded"}}[]{{end}} {{toGoType $parentName .Nillable}}_{{.Name}} ` + "`" + `xml:"{{.Name}},omitempty" json:"{{.Name}},omitempty"` + "`" + `
+	            {{replaceReservedWords .Name | makePublic}} {{if eq .MaxOccurs "unbounded"}}[]{{end}} {{toGoType $parentName .Nillable .MinOccurs}}_{{.Name}} ` + "`" + `xml:"{{.Name}},omitempty" json:"{{.Name}},omitempty"` + "`" + `
 	        {{end}}
 		{{else}}
 			{{if .Doc}}{{.Doc | comment}} {{end}}
