--- conflicted
+++ resolved
@@ -90,11 +90,7 @@
 	{{range .Elements}}
 		{{if ne .Ref ""}}
 	        {{ $prefix := getNSPrefix .Ref }}
-<<<<<<< HEAD
-			{{removeNS .Ref | replaceReservedWords  | makePublic}} {{if eq .MaxOccurs "unbounded"}}[]{{end}}{{toGoType .Ref .Nillable .MinOccurs }} ` + "`" + `xml:"{{getNSFromMap $prefix}} {{.Ref | removeNS}},omitempty" json:"{{.Ref | removeNS}},omitempty"` + "`" + `
-=======
-			{{removeNS .Ref | replaceReservedWords  | makePublic}} {{if eq .MaxOccurs "unbounded"}}[]{{end}}{{toGoType .Ref .Nillable }} ` + "`" + `xml:"{{getNSFromMap $prefix}}{{.Ref | removeNS}},omitempty" json:"{{.Ref | removeNS}},omitempty"` + "`" + `
->>>>>>> e49f6bed
+			{{removeNS .Ref | replaceReservedWords  | makePublic}} {{if eq .MaxOccurs "unbounded"}}[]{{end}}{{toGoType .Ref .Nillable .MinOccurs }} ` + "`" + `xml:"{{getNSFromMap $prefix}}{{.Ref | removeNS}},omitempty" json:"{{.Ref | removeNS}},omitempty"` + "`" + `
 		{{else}}
 		{{if not .Type}}
 			{{if .SimpleType}}
