// This Source Code Form is subject to the terms of the Mozilla Public
// License, v. 2.0. If a copy of the MPL was not distributed with this
// file, You can obtain one at http://mozilla.org/MPL/2.0/.

package gowsdl

import (
	"bytes"
	"crypto/tls"
	"encoding/xml"
	"errors"
	"fmt"
	"io/ioutil"
	"log"
	"net"
	"net/http"
	"os"
	"path/filepath"
	"regexp"
	"strings"
	"sync"
	"text/template"
	"time"
	"unicode"
)

const maxRecursion uint8 = 20

// GoWSDL defines the struct for WSDL generator.
type GoWSDL struct {
	loc                   *Location
	rawWSDL               []byte
	pkg                   string
	ignoreTLS             bool
	makePublicFn          func(string) string
	wsdl                  *WSDL
	resolvedXSDExternals  map[string]bool
	currentRecursionLevel uint8
	currentNamespace      string
	currentNamespaceMap   map[string]string
}

// Method setNS sets (and returns) the currently active XML namespace.
func (g *GoWSDL) setNS(ns string) string {
	g.currentNamespace = ns
	return ns
}

// Method setNS returns the currently active XML namespace.
func (g *GoWSDL) getNS() string {
	return g.currentNamespace
}

func (g *GoWSDL) setNSMap(nsMap map[string]string) map[string]string {
	g.currentNamespaceMap = nsMap
	return nsMap
}

func (g *GoWSDL) getNSMap() map[string]string {
	return g.currentNamespaceMap
}

func (g *GoWSDL) getNSFromMap(prefix string) string {
	return g.currentNamespaceMap[prefix]
}

var cacheDir = filepath.Join(os.TempDir(), "gowsdl-cache")

func init() {
	err := os.MkdirAll(cacheDir, 0700)
	if err != nil {
		log.Println("Create cache directory", "error", err)
		os.Exit(1)
	}
}

var timeout = time.Duration(30 * time.Second)

func dialTimeout(network, addr string) (net.Conn, error) {
	return net.DialTimeout(network, addr, timeout)
}

func downloadFile(url string, ignoreTLS bool) ([]byte, error) {
	tr := &http.Transport{
		TLSClientConfig: &tls.Config{
			InsecureSkipVerify: ignoreTLS,
		},
		Dial: dialTimeout,
	}
	client := &http.Client{Transport: tr}

	resp, err := client.Get(url)
	if err != nil {
		return nil, err
	}

	defer resp.Body.Close()
	if resp.StatusCode != 200 {
		return nil, fmt.Errorf("Received response code %d", resp.StatusCode)
	}

	data, err := ioutil.ReadAll(resp.Body)
	if err != nil {
		return nil, err
	}

	return data, nil
}

// NewGoWSDL initializes WSDL generator.
func NewGoWSDL(file, pkg string, ignoreTLS bool, exportAllTypes bool) (*GoWSDL, error) {
	file = strings.TrimSpace(file)
	if file == "" {
		return nil, errors.New("WSDL file is required to generate Go proxy")
	}

	pkg = strings.TrimSpace(pkg)
	if pkg == "" {
		pkg = "myservice"
	}
	makePublicFn := func(id string) string { return id }
	if exportAllTypes {
		makePublicFn = makePublic
	}

	r, err := ParseLocation(file)
	if err != nil {
		return nil, err
	}

	return &GoWSDL{
		loc:          r,
		pkg:          pkg,
		ignoreTLS:    ignoreTLS,
		makePublicFn: makePublicFn,
	}, nil
}

// Start initiaties the code generation process by starting two goroutines: one
// to generate types and another one to generate operations.
func (g *GoWSDL) Start() (map[string][]byte, error) {
	gocode := make(map[string][]byte)

	err := g.unmarshal()
	if err != nil {
		return nil, err
	}

	// Process WSDL nodes
	for _, schema := range g.wsdl.Types.Schemas {
		newTraverser(schema, g.wsdl.Types.Schemas).traverse()
	}

	var wg sync.WaitGroup

	wg.Add(1)
	go func() {
		defer wg.Done()
		var err error

		gocode["types"], err = g.genTypes()
		if err != nil {
			log.Println("genTypes", "error", err)
		}
	}()

	wg.Add(1)
	go func() {
		defer wg.Done()
		var err error

		gocode["operations"], err = g.genOperations()
		if err != nil {
			log.Println(err)
		}
	}()

	wg.Add(1)
	go func() {
		defer wg.Done()
		var err error

		gocode["server"], err = g.genServer()
		if err != nil {
			log.Println(err)
		}
	}()

	wg.Wait()

	gocode["header"], err = g.genHeader()
	if err != nil {
		log.Println(err)
	}

	gocode["server_header"], err = g.genServerHeader()
	if err != nil {
		log.Println(err)
	}

	gocode["server_wsdl"] = []byte("var wsdl = `" + string(g.rawWSDL) + "`")

	return gocode, nil
}

func (g *GoWSDL) fetchFile(loc *Location) (data []byte, err error) {
	if loc.f != "" {
		log.Println("Reading", "file", loc.f)
		data, err = ioutil.ReadFile(loc.f)
	} else {
		log.Println("Downloading", "file", loc.u.String())
		data, err = downloadFile(loc.u.String(), g.ignoreTLS)
	}
	return
}

func (g *GoWSDL) unmarshal() error {
	data, err := g.fetchFile(g.loc)
	if err != nil {
		return err
	}

	g.wsdl = new(WSDL)
	err = xml.Unmarshal(data, g.wsdl)
	if err != nil {
		return err
	}
	g.rawWSDL = data

	for _, schema := range g.wsdl.Types.Schemas {
		err = g.resolveXSDExternals(schema, g.loc)
		if err != nil {
			return err
		}
	}

	return nil
}

func (g *GoWSDL) resolveXSDExternals(schema *XSDSchema, loc *Location) error {
	download := func(base *Location, ref string) error {
		location, err := base.Parse(ref)
		if err != nil {
			return err
		}
		schemaKey := location.String()
		if g.resolvedXSDExternals[location.String()] {
			return nil
		}
		if g.resolvedXSDExternals == nil {
			g.resolvedXSDExternals = make(map[string]bool, maxRecursion)
		}
		g.resolvedXSDExternals[schemaKey] = true

		var data []byte
		if data, err = g.fetchFile(location); err != nil {
			return err
		}

		newschema := new(XSDSchema)

		err = xml.Unmarshal(data, newschema)
		if err != nil {
			return err
		}

		if (len(newschema.Includes) > 0 || len(newschema.Imports) > 0) &&
			maxRecursion > g.currentRecursionLevel {
			g.currentRecursionLevel++

			err = g.resolveXSDExternals(newschema, location)
			if err != nil {
				return err
			}
		}

		g.wsdl.Types.Schemas = append(g.wsdl.Types.Schemas, newschema)

		return nil
	}

	for _, impts := range schema.Imports {
		// Download the file only if we have a hint in the form of schemaLocation.
		if impts.SchemaLocation == "" {
			log.Printf("[WARN] Don't know where to find XSD for %s", impts.Namespace)
			continue
		}

		if e := download(loc, impts.SchemaLocation); e != nil {
			return e
		}
	}

	for _, incl := range schema.Includes {
		if e := download(loc, incl.SchemaLocation); e != nil {
			return e
		}
	}

	return nil
}

func (g *GoWSDL) genTypes() ([]byte, error) {
	funcMap := template.FuncMap{
		"toGoType":                 toGoType,
		"stripns":                  stripns,
		"replaceReservedWords":     replaceReservedWords,
		"replaceAttrReservedWords": replaceAttrReservedWords,
		"normalize":                normalize,
		"makePublic":               g.makePublicFn,
		"makeFieldPublic":          makePublic,
		"comment":                  comment,
		"removeNS":                 removeNS,
		"getNSPrefix":              getNSPrefix,
		"goString":                 goString,
		"findNameByType":           g.findNameByType,
		"removePointerFromType":    removePointerFromType,
		"setNS":                    g.setNS,
		"getNS":                    g.getNS,
		"setNSMap":                 g.setNSMap,
		"getNSFromMap":             g.getNSFromMap,
		"wrapElement":              wrapElement,
	}

	data := new(bytes.Buffer)
	tmpl := template.Must(template.New("types").Funcs(funcMap).Parse(typesTmpl))
	err := tmpl.Execute(data, g.wsdl.Types)
	if err != nil {
		return nil, err
	}

	return data.Bytes(), nil
}

func (g *GoWSDL) genOperations() ([]byte, error) {
	funcMap := template.FuncMap{
		"toGoType":             toGoType,
		"stripns":              stripns,
		"replaceReservedWords": replaceReservedWords,
		"normalize":            normalize,
		"makePublic":           g.makePublicFn,
		"makePrivate":          makePrivate,
		"findType":             g.findType,
		"findSOAPAction":       g.findSOAPAction,
		"findServiceAddress":   g.findServiceAddress,
	}

	data := new(bytes.Buffer)
	tmpl := template.Must(template.New("operations").Funcs(funcMap).Parse(opsTmpl))
	err := tmpl.Execute(data, g.wsdl.PortTypes)
	if err != nil {
		return nil, err
	}

	return data.Bytes(), nil
}

func (g *GoWSDL) genServer() ([]byte, error) {
	funcMap := template.FuncMap{
		"toGoType":             toGoType,
		"stripns":              stripns,
		"replaceReservedWords": replaceReservedWords,
		"makePublic":           g.makePublicFn,
		"findType":             g.findType,
		"findSOAPAction":       g.findSOAPAction,
		"findServiceAddress":   g.findServiceAddress,
	}

	data := new(bytes.Buffer)
	tmpl := template.Must(template.New("server").Funcs(funcMap).Parse(serverTmpl))
	err := tmpl.Execute(data, g.wsdl.PortTypes)
	if err != nil {
		return nil, err
	}

	return data.Bytes(), nil
}

func (g *GoWSDL) genHeader() ([]byte, error) {
	funcMap := template.FuncMap{
		"toGoType":             toGoType,
		"stripns":              stripns,
		"replaceReservedWords": replaceReservedWords,
		"normalize":            normalize,
		"makePublic":           g.makePublicFn,
		"findType":             g.findType,
		"comment":              comment,
	}

	data := new(bytes.Buffer)
	tmpl := template.Must(template.New("header").Funcs(funcMap).Parse(headerTmpl))
	err := tmpl.Execute(data, g.pkg)
	if err != nil {
		return nil, err
	}

	return data.Bytes(), nil
}

func (g *GoWSDL) genServerHeader() ([]byte, error) {
	funcMap := template.FuncMap{
		"toGoType":             toGoType,
		"stripns":              stripns,
		"replaceReservedWords": replaceReservedWords,
		"makePublic":           g.makePublicFn,
		"findType":             g.findType,
		"comment":              comment,
	}

	data := new(bytes.Buffer)
	tmpl := template.Must(template.New("server_header").Funcs(funcMap).Parse(serverHeaderTmpl))
	err := tmpl.Execute(data, g.pkg)
	if err != nil {
		return nil, err
	}

	return data.Bytes(), nil
}

var reservedWords = map[string]string{
	"break":       "break_",
	"default":     "default_",
	"func":        "func_",
	"interface":   "interface_",
	"select":      "select_",
	"case":        "case_",
	"defer":       "defer_",
	"go":          "go_",
	"map":         "map_",
	"struct":      "struct_",
	"chan":        "chan_",
	"else":        "else_",
	"goto":        "goto_",
	"package":     "package_",
	"switch":      "switch_",
	"const":       "const_",
	"fallthrough": "fallthrough_",
	"if":          "if_",
	"range":       "range_",
	"type":        "type_",
	"continue":    "continue_",
	"for":         "for_",
	"import":      "import_",
	"return":      "return_",
	"var":         "var_",
}

var reservedWordsInAttr = map[string]string{
	"break":       "break_",
	"default":     "default_",
	"func":        "func_",
	"interface":   "interface_",
	"select":      "select_",
	"case":        "case_",
	"defer":       "defer_",
	"go":          "go_",
	"map":         "map_",
	"struct":      "struct_",
	"chan":        "chan_",
	"else":        "else_",
	"goto":        "goto_",
	"package":     "package_",
	"switch":      "switch_",
	"const":       "const_",
	"fallthrough": "fallthrough_",
	"if":          "if_",
	"range":       "range_",
	"type":        "type_",
	"continue":    "continue_",
	"for":         "for_",
	"import":      "import_",
	"return":      "return_",
	"var":         "var_",
	"string":      "astring",
}

var specialCharacterMapping = map[string]string{
	"+": "Plus",
	"@": "At",
}

// Replaces Go reserved keywords to avoid compilation issues
func replaceReservedWords(identifier string) string {
	value := reservedWords[identifier]
	if value != "" {
		return value
	}
	return normalize(identifier)
}

// Replaces Go reserved keywords to avoid compilation issues
func replaceAttrReservedWords(identifier string) string {
	value := reservedWordsInAttr[identifier]
	if value != "" {
		return value
	}
	return normalize(identifier)
}

// Normalizes value to be used as a valid Go identifier, avoiding compilation issues
func normalize(value string) string {
	for k, v := range specialCharacterMapping {
		value = strings.ReplaceAll(value, k, v)
	}

	mapping := func(r rune) rune {
		if r == '.' || r == '-' {
			return '_'
		}
		if unicode.IsLetter(r) || unicode.IsDigit(r) || r == '_' {
			return r
		}
		return -1
	}

	return strings.Map(mapping, value)
}

func goString(s string) string {
	return strings.ReplaceAll(s, "\"", "\\\"")
}

var xsd2GoTypes = map[string]string{
	"string":             "string",
	"token":              "string",
	"float":              "float32",
	"double":             "float64",
	"decimal":            "float64",
	"integer":            "int32",
	"int":                "int32",
	"short":              "int16",
	"byte":               "int8",
	"long":               "int64",
	"boolean":            "bool",
	"datetime":           "soap.XSDDateTime",
	"date":               "soap.XSDDate",
	"time":               "soap.XSDTime",
	"base64binary":       "[]byte",
	"hexbinary":          "[]byte",
	"unsignedint":        "uint32",
	"nonnegativeinteger": "uint32",
	"unsignedshort":      "uint16",
	"unsignedbyte":       "byte",
	"unsignedlong":       "uint64",
	"anytype":            "AnyType",
	"ncname":             "NCName",
	"anyuri":             "AnyURI",
}

func getNSPrefix(xsdType string) string {
	r := strings.Split(xsdType, ":")

	if len(r) == 2 {
		return r[0]
	}
	return ""
}

func removeNS(xsdType string) string {
	// Handles name space, ie. xsd:string, xs:string
	r := strings.Split(xsdType, ":")

	if len(r) == 2 {
		return r[1]
	}

	return r[0]
}

func toGoType(xsdType string, nillable bool, minOccurs string) string {
	// Handles name space, ie. xsd:string, xs:string
	r := strings.Split(xsdType, ":")

	t := r[0]

	if len(r) == 2 {
		t = r[1]
	}

	value := xsd2GoTypes[strings.ToLower(t)]

	if value == "" {
		value = replaceReservedWords(makePublic(t))
<<<<<<< HEAD
=======
	}

	if nillable || minOccurs == "0" {
		value = "*" + value
>>>>>>> 55e3ae6a
	}
	return value

<<<<<<< HEAD
	if nillable {
		value = "*" + value
	}
	return value
=======
>>>>>>> 55e3ae6a
}

func removePointerFromType(goType string) string {
	return regexp.MustCompile(`^\\s*\\*`).ReplaceAllLiteralString(goType, "")
}

// Given a message, finds its type.
//
// I'm not very proud of this function but
// it works for now and performance doesn't
// seem critical at this point
func (g *GoWSDL) findType(message string) string {
	message = stripns(message)

	for _, msg := range g.wsdl.Messages {
		if msg.Name != message {
			continue
		}

		// Assumes document/literal wrapped WS-I
		if len(msg.Parts) == 0 {
			// Message does not have parts. This could be a Port
			// with HTTP binding or SOAP 1.2 binding, which are not currently
			// supported.
			log.Printf("[WARN] %s message doesn't have any parts, ignoring message...", msg.Name)
			continue
		}

		part := msg.Parts[0]
		if part.Type != "" {
			return stripns(part.Type)
		}

		elRef := stripns(part.Element)

		for _, schema := range g.wsdl.Types.Schemas {
			for _, el := range schema.Elements {
				if strings.EqualFold(elRef, el.Name) {
					if el.Type != "" {
						return stripns(el.Type)
					}
					return el.Name
				}
			}
		}
	}
	return ""
}

// Given a type, check if there's an Element with that type, and return its name.
func (g *GoWSDL) findNameByType(name string) string {
	return newTraverser(nil, g.wsdl.Types.Schemas).findNameByType(name)
}

// TODO(c4milo): Add support for namespaces instead of striping them out
// TODO(c4milo): improve runtime complexity if performance turns out to be an issue.
func (g *GoWSDL) findSOAPAction(operation, portType string) string {
	for _, binding := range g.wsdl.Binding {
		if strings.ToUpper(stripns(binding.Type)) != strings.ToUpper(portType) {
			continue
		}

		for _, soapOp := range binding.Operations {
			if soapOp.Name == operation {
				return soapOp.SOAPOperation.SOAPAction
			}
		}
	}
	return ""
}

func (g *GoWSDL) findServiceAddress(name string) string {
	for _, service := range g.wsdl.Service {
		for _, port := range service.Ports {
			if port.Name == name {
				return port.SOAPAddress.Location
			}
		}
	}
	return ""
}

// TODO(c4milo): Add namespace support instead of stripping it
func stripns(xsdType string) string {
	r := strings.Split(xsdType, ":")
	t := r[0]

	if len(r) == 2 {
		t = r[1]
	}

	return t
}

func makePublic(identifier string) string {
	if isBasicType(identifier) {
		return identifier
	}
	if identifier == "" {
		return "EmptyString"
	}
	field := []rune(identifier)
	if len(field) == 0 {
		return identifier
	}

	field[0] = unicode.ToUpper(field[0])
	return string(field)
}

func wrapElement(elements []*XSDElement, parentName string) interface{} {
	type wrappedElement struct {
		ParentName string
		Elements   []*XSDElement
	}
	return wrappedElement{parentName, elements}

}

var basicTypes = map[string]string{
	"string":      "string",
	"float32":     "float32",
	"float64":     "float64",
	"int":         "int",
	"int8":        "int8",
	"int16":       "int16",
	"int32":       "int32",
	"int64":       "int64",
	"bool":        "bool",
	"time.Time":   "time.Time",
	"[]byte":      "[]byte",
	"byte":        "byte",
	"uint16":      "uint16",
	"uint32":      "uint32",
	"uinit64":     "uint64",
	"interface{}": "interface{}",
}

func isBasicType(identifier string) bool {
	if _, exists := basicTypes[identifier]; exists {
		return true
	}
	return false
}

func makePrivate(identifier string) string {
	field := []rune(identifier)
	if len(field) == 0 {
		return identifier
	}

	field[0] = unicode.ToLower(field[0])
	return string(field)
}

func comment(text string) string {
	lines := strings.Split(text, "\n")

	var output string
	if len(lines) == 1 && lines[0] == "" {
		return ""
	}

	// Helps to determine if there is an actual comment without screwing newlines
	// in real comments.
	hasComment := false

	for _, line := range lines {
		line = strings.TrimLeftFunc(line, unicode.IsSpace)
		if line != "" {
			hasComment = true
		}
		output += "\n// " + line
	}

	if hasComment {
		return output
	}
	return ""
}<|MERGE_RESOLUTION|>--- conflicted
+++ resolved
@@ -581,23 +581,13 @@
 
 	if value == "" {
 		value = replaceReservedWords(makePublic(t))
-<<<<<<< HEAD
-=======
 	}
 
 	if nillable || minOccurs == "0" {
 		value = "*" + value
->>>>>>> 55e3ae6a
 	}
 	return value
 
-<<<<<<< HEAD
-	if nillable {
-		value = "*" + value
-	}
-	return value
-=======
->>>>>>> 55e3ae6a
 }
 
 func removePointerFromType(goType string) string {
